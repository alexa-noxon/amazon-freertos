--- conflicted
+++ resolved
@@ -176,13 +176,8 @@
 # PKCS11
 # afr_mcu_port(pkcs11_implementation)
 # target_sources(
-<<<<<<< HEAD
 #     AFR::pkcs11_implementation::mcu_port
-#     INTERFACE "${AFR_MODULES_DIR}/pkcs11/${portable_dir}/aws_pkcs11_pal.c"
-=======
-#     AFR::pkcs11::mcu_port
 #     INTERFACE "${AFR_MODULES_DIR}/pkcs11/${portable_dir}/iot_pkcs11_pal.c"
->>>>>>> 8181756b
 # )
 # Link to AFR::pkcs11_mbedtls if you want to use default implementation based on mbedtls.
 # target_link_libraries(
